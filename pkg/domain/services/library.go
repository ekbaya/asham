package services

import (
<<<<<<< HEAD
	"time"

	"github.com/ekbaya/asham/pkg/db/repository"
	"github.com/ekbaya/asham/pkg/domain/models"
	"github.com/google/uuid"
=======
	"io"
	"log"
	"net/http"
	"net/url"
	"os"

	"github.com/ekbaya/asham/pkg/db/repository"
	"github.com/pdfcpu/pdfcpu/pkg/api"
>>>>>>> 0a0002c8
)

type LibraryService struct {
	repo *repository.LibraryRepository
}

func NewLibraryService(repo *repository.LibraryRepository) *LibraryService {
	return &LibraryService{repo: repo}
}

<<<<<<< HEAD
func (s *LibraryService) FindStandards(params map[string]any, limit, offset int) ([]models.Project, int64, error) {
	return s.repo.FindStandards(params, limit, offset)
}

func (s *LibraryService) GetProjectByID(id uuid.UUID) (*models.Project, error) {
	return s.repo.GetProjectByID(id)
}

func (s *LibraryService) GetProjectByReference(reference string) (*models.Project, error) {
	return s.repo.GetProjectByReference(reference)
}

func (s *LibraryService) SearchProjects(query string, limit, offset int) ([]models.Project, int64, error) {
	return s.repo.SearchProjects(query, limit, offset)
}

func (s *LibraryService) GetProjectsCreatedBetween(startDate, endDate time.Time) ([]models.Project, error) {
	return s.repo.GetProjectsCreatedBetween(startDate, endDate)
}

func (s *LibraryService) CountProjects() (int64, error) {
	return s.repo.CountProjects()
}

func (s *LibraryService) GetCommitteeByID(id uuid.UUID) (*models.Committee, error) {
	return s.repo.GetCommitteeByID(id)
}

func (s *LibraryService) GetCommitteeByCode(code string) (*models.Committee, error) {
	return s.repo.GetCommitteeByCode(code)
}

func (s *LibraryService) ListCommittees(limit, offset int) ([]models.Committee, int64, error) {
	return s.repo.ListCommittees(limit, offset)
}

func (s *LibraryService) SearchCommittees(query string, limit, offset int) ([]models.Committee, int64, error) {
	return s.repo.SearchCommittees(query, limit, offset)
}

func (s *LibraryService) CountCommittees() (int64, error) {
	return s.repo.CountCommittees()
}

func (s *LibraryService) GetProjectsByCommittee(committeeID string) ([]models.Project, error) {
	return s.repo.GetProjectsByCommitteeID(committeeID)
=======
func (service *LibraryService) FindStandards(params map[string]any, limit, offset int) ([]map[string]any, error) {
	var standards []map[string]any

	projects, err := service.repo.FindStandards(params, limit, offset)
	if err != nil {
		return nil, err
	}

	if len(projects) > 0 {
		for _, project := range projects {
			pageCount := 20 
			if project.Standard != nil && project.Standard.FileURL != "" {
				calculatedPages, err := service.getPDFPageCount(project.Standard.FileURL)
				if err == nil {
					pageCount = calculatedPages
				} else {
					log.Printf("Error calculating PDF pages for standard ID %v: %v", project.ID, err)
				}
			}

			standard := map[string]any{
				"id":             project.ID,
				"title":          project.Title,
				"description":    project.Description,
				"sector":         project.Sector,
				"committee":      project.TechnicalCommittee.Code,
				"language":       "English",
				"published_date": project.PublishedDate,
				"pages":          pageCount,
			}
			standards = append(standards, standard)
		}
		return standards, nil
	} else {
		return nil, err
	}
}

// getPDFPageCount downloads the PDF from the URL and calculates the number of pages
func (service *LibraryService) getPDFPageCount(pdfURL string) (int, error) {
	// Parse the URL
	parsedURL, err := url.Parse(pdfURL)
	if err != nil {
		return 0, err
	}

	// Handle local file path (for assets directory)
	if parsedURL.Scheme == "" || parsedURL.Scheme == "file" {
		// Assuming this is a local file path
		return api.PageCountFile(pdfURL)
	}

	// For remote URLs, download the file temporarily
	resp, err := http.Get(pdfURL)
	if err != nil {
		return 0, err
	}
	defer resp.Body.Close()

	// Create a temporary file to store the PDF
	tmpFile, err := os.CreateTemp("", "standard-*.pdf")
	if err != nil {
		return 0, err
	}
	defer os.Remove(tmpFile.Name()) // Clean up

	// Copy the PDF data to the temporary file
	_, err = io.Copy(tmpFile, resp.Body)
	if err != nil {
		tmpFile.Close()
		return 0, err
	}
	tmpFile.Close()

	// Get the page count from the downloaded file
	pageCount, err := api.PageCountFile(tmpFile.Name())
	if err != nil {
		return 0, err
	}

	return pageCount, nil
>>>>>>> 0a0002c8
}<|MERGE_RESOLUTION|>--- conflicted
+++ resolved
@@ -1,13 +1,8 @@
 package services
 
 import (
-<<<<<<< HEAD
 	"time"
 
-	"github.com/ekbaya/asham/pkg/db/repository"
-	"github.com/ekbaya/asham/pkg/domain/models"
-	"github.com/google/uuid"
-=======
 	"io"
 	"log"
 	"net/http"
@@ -15,8 +10,9 @@
 	"os"
 
 	"github.com/ekbaya/asham/pkg/db/repository"
-	"github.com/pdfcpu/pdfcpu/pkg/api"
->>>>>>> 0a0002c8
+	"github.com/ekbaya/asham/pkg/domain/models"
+	"github.com/google/uuid"
+
 )
 
 type LibraryService struct {
@@ -27,7 +23,6 @@
 	return &LibraryService{repo: repo}
 }
 
-<<<<<<< HEAD
 func (s *LibraryService) FindStandards(params map[string]any, limit, offset int) ([]models.Project, int64, error) {
 	return s.repo.FindStandards(params, limit, offset)
 }
@@ -74,87 +69,4 @@
 
 func (s *LibraryService) GetProjectsByCommittee(committeeID string) ([]models.Project, error) {
 	return s.repo.GetProjectsByCommitteeID(committeeID)
-=======
-func (service *LibraryService) FindStandards(params map[string]any, limit, offset int) ([]map[string]any, error) {
-	var standards []map[string]any
-
-	projects, err := service.repo.FindStandards(params, limit, offset)
-	if err != nil {
-		return nil, err
-	}
-
-	if len(projects) > 0 {
-		for _, project := range projects {
-			pageCount := 20 
-			if project.Standard != nil && project.Standard.FileURL != "" {
-				calculatedPages, err := service.getPDFPageCount(project.Standard.FileURL)
-				if err == nil {
-					pageCount = calculatedPages
-				} else {
-					log.Printf("Error calculating PDF pages for standard ID %v: %v", project.ID, err)
-				}
-			}
-
-			standard := map[string]any{
-				"id":             project.ID,
-				"title":          project.Title,
-				"description":    project.Description,
-				"sector":         project.Sector,
-				"committee":      project.TechnicalCommittee.Code,
-				"language":       "English",
-				"published_date": project.PublishedDate,
-				"pages":          pageCount,
-			}
-			standards = append(standards, standard)
-		}
-		return standards, nil
-	} else {
-		return nil, err
-	}
-}
-
-// getPDFPageCount downloads the PDF from the URL and calculates the number of pages
-func (service *LibraryService) getPDFPageCount(pdfURL string) (int, error) {
-	// Parse the URL
-	parsedURL, err := url.Parse(pdfURL)
-	if err != nil {
-		return 0, err
-	}
-
-	// Handle local file path (for assets directory)
-	if parsedURL.Scheme == "" || parsedURL.Scheme == "file" {
-		// Assuming this is a local file path
-		return api.PageCountFile(pdfURL)
-	}
-
-	// For remote URLs, download the file temporarily
-	resp, err := http.Get(pdfURL)
-	if err != nil {
-		return 0, err
-	}
-	defer resp.Body.Close()
-
-	// Create a temporary file to store the PDF
-	tmpFile, err := os.CreateTemp("", "standard-*.pdf")
-	if err != nil {
-		return 0, err
-	}
-	defer os.Remove(tmpFile.Name()) // Clean up
-
-	// Copy the PDF data to the temporary file
-	_, err = io.Copy(tmpFile, resp.Body)
-	if err != nil {
-		tmpFile.Close()
-		return 0, err
-	}
-	tmpFile.Close()
-
-	// Get the page count from the downloaded file
-	pageCount, err := api.PageCountFile(tmpFile.Name())
-	if err != nil {
-		return 0, err
-	}
-
-	return pageCount, nil
->>>>>>> 0a0002c8
 }