--- conflicted
+++ resolved
@@ -1,17 +1,11 @@
 package wire
 
 import (
-<<<<<<< HEAD
 	"strconv"
-
 	"github.com/Azure/azure-sdk-for-go/sdk/azidentity"
 	"github.com/ekbaya/asham/pkg/config"
-=======
 	"log"
 	"os"
-	"strconv"
-
->>>>>>> a3fc57d3
 	"github.com/ekbaya/asham/pkg/db/repository"
 	"github.com/ekbaya/asham/pkg/domain/services"
 	"github.com/google/wire"
@@ -53,7 +47,6 @@
 )
 
 func GetEmailConfigurations() *services.EmailConfig {
-<<<<<<< HEAD
 	globalConfig := config.GetConfig()
 	port, err := strconv.Atoi(globalConfig.EmailConfig.Port)
 	if err != nil {
@@ -65,39 +58,6 @@
 		Username: globalConfig.EmailConfig.Username,
 		Password: globalConfig.EmailConfig.Password,
 		From:     globalConfig.EmailConfig.From,
-=======
-	host := os.Getenv("SMTP_HOST")
-	if host == "" {
-		host = "live.smtp.mailtrap.io"
-	}
-	portStr := os.Getenv("SMTP_PORT")
-	port := 587
-	if portStr != "" {
-		if p, err := strconv.Atoi(portStr); err == nil {
-			port = p
-		}
-	}
-	username := os.Getenv("SMTP_USERNAME")
-	if username == "" {
-		username = "smtp@mailtrap.io"
-	}
-	password := os.Getenv("SMTP_PASSWORD")
-	if password == "" {
-		password = "61dc207f67686fdb2aadbe5bc179fa71"
-	}
-	from := os.Getenv("SMTP_FROM")
-	if from == "" {
-		from = "no-reply@collectwave.com"
-	}
-
-	emailConfig := services.EmailConfig{
-		Host:              host,
-		Port:              port,
-		Username:          username,
-		Password:          password,
-		From:              from,
-		EmailTemplatePath: "../templates/welcome_email.html",
->>>>>>> a3fc57d3
 	}
 
 	log.Printf("[EmailConfig] Host: %s, Port: %d, Username: %s, From: %s", host, port, username, from)
